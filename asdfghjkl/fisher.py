from functools import partial
from typing import List, Union
import numpy as np

import torch
import torch.nn as nn
import torch.nn.functional as F
from torch.cuda import Stream
import torch.distributed as dist

from .core import no_centered_cov
from .utils import skip_param_grad
from .matrices import *
from .vector import ParamVector, reduce_vectors
from .mvp import power_method, stochastic_lanczos_quadrature, conjugate_gradient_method, quadratic_form

_COV_FULL = 'cov_full'
_CVP_FULL = 'cvp_full'

LOSS_CROSS_ENTROPY = 'cross_entropy'
LOSS_MSE = 'mse'

__all__ = [
    'calculate_fisher',
    'fisher_for_cross_entropy',
    'fisher_for_mse',
    'fvp_for_cross_entropy',
    'fvp_for_mse',
    'fisher_eig',
    'fisher_eig_for_cross_entropy',
    'fisher_eig_for_mse',
    'fisher_esd',
    'fisher_esd_for_cross_entropy',
    'fisher_esd_for_mse',
    'fisher_free',
    'fisher_free_for_cross_entropy',
    'fisher_free_for_mse',
    'fisher_quadratic_form',
    'fisher_quadratic_form_for_cross_entropy',
    'fisher_quadratic_form_for_mse',
    'LOSS_CROSS_ENTROPY',
    'LOSS_MSE',
    'FisherManager',
    'get_fisher_class',
]

<<<<<<< HEAD
_supported_types = [FISHER_EXACT, FISHER_MC, COV]
_supported_types_for_eig = _supported_types
_supported_shapes = [SHAPE_FULL, SHAPE_BLOCK_DIAG, SHAPE_KRON, SHAPE_DIAG]
_supported_shapes_for_eig = [SHAPE_FULL, SHAPE_BLOCK_DIAG]


def fisher_for_cross_entropy(
    model,
    fisher_types,
    fisher_shapes,
    inputs=None,
    targets=None,
    data_loader=None,
    stats_name=None,
    compute_param_grad=False,
    n_mc_samples=1,
    is_distributed=False,
    all_reduce=False,
    is_master=True,
    matrix_manager=None,
    **backward_kwargs
):
    if isinstance(fisher_types, str):
        fisher_types = [fisher_types]
    if isinstance(fisher_shapes, str):
        fisher_shapes = [fisher_shapes]
    # remove duplicates
    fisher_types = set(fisher_types)
    fisher_shapes = set(fisher_shapes)
    for ftype in fisher_types:
        assert ftype in _supported_types, \
            f'Invalid fisher_type: {ftype}. ' \
            f'fisher_type must be in {_supported_types}.'
    for fshape in fisher_shapes:
        assert fshape in _supported_shapes, \
            f'Invalid fisher_shape: {fshape}. ' \
            f'fisher_shape must be in {_supported_shapes}.'

    zero_fisher(model, fisher_types)

    # setup operations for mammoth_utils.autograd.extend
    op_names = [_SHAPE_TO_OP[shape] for shape in fisher_shapes]
    if compute_param_grad:
        assert COV in fisher_types, \
            f'"{COV}" must be in fisher_types when compute_param_grad is True.'
        if data_loader is not None:
            op_names.append(OP_ACCUMULATE_GRADS)  # accumulate gradient

    # setup matrix manager as needed
    if matrix_manager is None:
        matrix_manager = MatrixManager(model, fisher_types)

    kwargs = dict(
        compute_full_fisher=SHAPE_FULL in fisher_shapes,
        compute_block_diag_fisher=SHAPE_BLOCK_DIAG in fisher_shapes,
        compute_param_grad=compute_param_grad,
        n_mc_samples=n_mc_samples,
        backward_kwargs=backward_kwargs
    )

    if data_loader is not None:
        # accumulate fisher for an epoch
        device = next(model.parameters()).device
        for inputs, targets in data_loader:
            inputs, targets = inputs.to(device), targets.to(device)
            with extend(model, op_names):
                _fisher_for_cross_entropy(
                    model, fisher_types, inputs, targets, **kwargs
                )
            if stats_name is not None:
                matrix_manager.accumulate_matrices(stats_name)
        if compute_param_grad:
            data_loader_gradient(
                model,
                data_loader,
                has_accumulated=True,
                is_distributed=is_distributed,
                all_reduce=all_reduce,
                is_master=is_master
            )
=======
_supported_types = [FISHER_EXACT, FISHER_MC, FISHER_EMP]
_supported_shapes = [SHAPE_FULL, SHAPE_LAYER_WISE, SHAPE_KRON, SHAPE_UNIT_WISE, SHAPE_DIAG]
_supported_shapes_for_fvp = [SHAPE_FULL, SHAPE_LAYER_WISE]


class FisherManager(MatrixManager):
    def __init__(self, model, fisher_type):
        super().__init__(model, fisher_type)
        self.fisher_type = fisher_type

    @property
    def is_fisher_emp(self):
        return self.fisher_type == FISHER_EMP

    @property
    def loss_fn(self):
        raise NotImplementedError

    @property
    def fisher_attr(self):
        return self.fisher_type

    @property
    def fvp_attr(self):
        return f'{self.fisher_type}_fvp'

    def zero_fisher(self, fvp=False):
        attr = self.fvp_attr if fvp else self.fisher_attr
        for module in self._model.modules():
            if hasattr(module, attr):
                delattr(module, attr)

    def calculate_fisher(self,
                         fisher_shapes,
                         inputs: torch.Tensor = None,
                         targets: torch.Tensor = None,
                         data_loader: torch.utils.data.DataLoader = None,
                         fvp=False,
                         vec: ParamVector = None,
                         data_average=True,
                         accumulate=False,
                         calc_emp_loss_grad=False,
                         ignore_modules=None,
                         seed=None,
                         scale=1.,
                         logit_idx=0,
                         stream: Stream = None):
        model = self._model
        device = self._device
        if isinstance(fisher_shapes, str):
            fisher_shapes = [fisher_shapes]

        if not accumulate:
            # set Fisher/FVP zero
            self.zero_fisher(fvp=fvp)

        total_loss = 0
        calc_emp_loss_grad_with_fisher = calc_emp_loss_grad and self.is_fisher_emp
        calc_emp_loss_grad_after_fisher = calc_emp_loss_grad and not self.is_fisher_emp

        def fisher_for_one_batch(x, t=None):
            x = x.to(device)
            if t is not None:
                t = t.to(device)
            if seed:
                torch.random.manual_seed(seed)

            with no_centered_cov(model, fisher_shapes, ignore_modules=ignore_modules, cvp=fvp, vectors=vec, stream=stream) as cxt:
                def closure(loss_expr, retain_graph=False):
                    cxt.clear_batch_grads()
                    loss = loss_expr()
                    with skip_param_grad(model, disable=calc_emp_loss_grad_with_fisher):
                        loss.backward(retain_graph=retain_graph or calc_emp_loss_grad_after_fisher)
                    if fvp:
                        cxt.calc_full_cvp(model)
                    else:
                        cxt.calc_full_cov(model)
                    if not calc_emp_loss_grad_after_fisher:
                        nonlocal total_loss
                        total_loss += float(loss)

                y = model(x)
                if isinstance(y, (list, tuple)):
                    y = y[logit_idx]
                self._fisher_core(closure, y, t)
                self.accumulate(cxt, scale, fvp=fvp)

            if calc_emp_loss_grad_after_fisher:
                assert t is not None
                emp_loss = self.loss_fn(y, t)
                emp_loss.backward()
                nonlocal total_loss
                total_loss += float(emp_loss)

            return y

        outputs = None
        if data_loader is not None:
            # calculate fisher/fvp for the data_loader
            data_size = len(data_loader.dataset)
            if data_average:
                scale /= data_size
            for inputs, targets in data_loader:
                outputs = fisher_for_one_batch(inputs, targets)
        else:
            # calculate fisher/fvp for a single batch
            assert inputs is not None
            data_size = inputs.shape[0]
            if data_average:
                scale /= data_size
            outputs = fisher_for_one_batch(inputs, targets)

        if calc_emp_loss_grad and data_average:
            # divide gradients by data size
            # (every loss function returns the sum of loss, not the average)
            for p in model.parameters():
                if p.grad is not None:
                    p.grad.div_(data_size)

        if data_average:
            total_loss /= data_size
        return total_loss, outputs

    def _fisher_core(self, closure, outputs, targets):
        raise NotImplementedError

    def accumulate(self, cxt, scale=1., target_module=None, target_module_name=None, fvp=False):
        model = self._model
        for name, module in model.named_modules():
            if target_module is not None and module != target_module:
                continue
            if target_module_name is not None and name != target_module_name:
                continue
            # accumulate layer-wise fisher/fvp
            if fvp:
                self._accumulate_fvp(module, cxt.cvp_paramvector(module, pop=True), scale)
            else:
                self._accumulate_fisher(module, cxt.cov_symmatrix(module, pop=True), scale)
            if target_module is not None:
                break
            if target_module_name is not None:
                target_module = module
                break

        if target_module is None or target_module == model:
            # accumulate full fisher/fvp
            if fvp:
                self._accumulate_fvp(model, cxt.full_cvp_paramvector(model, pop=True), scale)
            else:
                self._accumulate_fisher(model, cxt.full_cov_symmatrix(model, pop=True), scale)

    def _accumulate_fisher(self, module: nn.Module, new_fisher, scale=1., fvp=False):
        if new_fisher is None:
            return
        if scale != 1:
            new_fisher.mul_(scale)
        dst_attr = self.fvp_attr if fvp else self.fisher_attr
        dst_fisher = getattr(module, dst_attr, None)
        if dst_fisher is None:
            setattr(module, dst_attr, new_fisher)
        else:
            # this must be __iadd__ to preserve inv
            dst_fisher += new_fisher

    def _accumulate_fvp(self, module: nn.Module, new_fisher, scale=1.):
        self._accumulate_fisher(module, new_fisher, scale, fvp=True)

    def get_fisher_tensor(self, module: nn.Module, *keys) -> Union[torch.Tensor, None]:
        fisher = getattr(module, self.fisher_attr, None)
        if fisher is None:
            return None
        data = fisher
        for key in keys:
            data = getattr(data, key, None)
        if data is not None:
            assert isinstance(data, torch.Tensor)
        return data

    def reduce_scatter_fisher(self,
                              module_partitions: List[List[torch.nn.Module]],
                              *keys,
                              with_grad=False,
                              group: dist.ProcessGroup = None,
                              async_op=False):
        assert dist.is_initialized()
        assert torch.cuda.is_available()
        assert dist.get_backend(group) == dist.Backend.NCCL
        world_size = dist.get_world_size(group)
        assert len(module_partitions) == world_size
        assert all(len(module_partitions[0]) == len(module_partitions[i]) for i in range(1, world_size))
        tensor_partitions = []
        for module_list in module_partitions:
            tensor_list = []
            for module in module_list:
                tensor = self.get_fisher_tensor(module, *keys)
                if tensor is None:
                    continue
                assert tensor.is_cuda
                tensor_list.append(tensor)
                if with_grad:
                    for p in module.parameters():
                        if p.requires_grad and p.grad is not None:
                            tensor_list.append(p.grad)
            tensor_partitions.append(tensor_list)
        num_tensors_per_partition = len(tensor_partitions[0])
        assert all(len(tensor_partitions[i]) == num_tensors_per_partition for i in range(1, world_size))
        handles = []
        for i in range(num_tensors_per_partition):
            input_list = [tensor_list[i] for tensor_list in tensor_partitions]
            output = input_list[dist.get_rank(group)]
            handles.append(dist.reduce_scatter(output, input_list, group=group, async_op=async_op))
        return handles

    def reduce_fisher(self,
                      modules,
                      *keys,
                      all_reduce=True,
                      with_grad=False,
                      dst=0,
                      group: dist.ProcessGroup = None,
                      async_op=False):
        assert dist.is_initialized()
        tensor_list = []
        for module in modules:
            tensor = self.get_fisher_tensor(module, *keys)
            if tensor is None:
                continue
            tensor_list.append(tensor)
            if with_grad:
                for p in module.parameters():
                    if p.requires_grad and p.grad is not None:
                        tensor_list.append(p.grad)
        handles = []
        for tensor in tensor_list:
            if all_reduce:
                handles.append(dist.all_reduce(tensor, group=group, async_op=async_op))
            else:
                handles.append(dist.reduce(tensor, dst=dst, group=group, async_op=async_op))
        return handles

    def reduce_fvp(self, fisher_shape, is_master=True, all_reduce=False):
        v = self.load_fvp(fisher_shape)
        v = reduce_vectors(v, is_master, all_reduce)
        attr = self.fvp_attr
        if fisher_shape == SHAPE_FULL:
            setattr(self._model, attr, v)
        else:
            for module in self._model.modules():
                if hasattr(module, attr):
                    setattr(module, attr, v.get_vectors_by_module(module))

    def load_fvp(self, fisher_shape: str) -> ParamVector:
        if fisher_shape == SHAPE_FULL:
            v = getattr(self._model, self.fvp_attr, None)
            if v is None:
                return None
            return v.copy()
        else:
            rst = None
            for module in self._model.modules():
                if module == self._model:
                    continue
                v = getattr(module, self.fvp_attr, None)
                if v is not None:
                    if rst is None:
                        rst = v.copy()
                    else:
                        rst.extend(v.copy())
            return rst


class _FisherCrossEntropy(FisherManager):
    @property
    def loss_fn(self):
        return partial(F.cross_entropy, reduction='sum')


class FisherExactCrossEntropy(_FisherCrossEntropy):
    def __init__(self, model):
        super().__init__(model, FISHER_EXACT)

    def _fisher_core(self, closure, outputs, unused):
        log_probs = F.log_softmax(outputs, dim=1)
        log_probs = log_probs.view(-1, log_probs.size(-1))
        n, n_classes = log_probs.shape
        with torch.no_grad():
            probs = F.softmax(outputs, dim=1)
            sqrt_probs = torch.sqrt(probs)
        for i in range(n_classes):
            targets = torch.tensor([i] * n, device=outputs.device)

            def loss_expr():
                loss = F.nll_loss(log_probs, targets, reduction='none', ignore_index=-1)
                return loss.mul(sqrt_probs[:, i]).sum()
            closure(loss_expr, retain_graph=i < n_classes - 1)


class FisherMCCrossEntropy(_FisherCrossEntropy):
    def __init__(self, model, n_mc_samples=1):
        super().__init__(model, FISHER_MC)
        self.n_mc_samples = n_mc_samples

    def _fisher_core(self, closure, outputs, unused):
        probs = F.softmax(outputs, dim=1)
        log_probs = F.log_softmax(outputs, dim=1)
        dist = torch.distributions.Categorical(probs)
        for i in range(self.n_mc_samples):
            with torch.no_grad():
                targets = dist.sample()
            closure(lambda: F.nll_loss(log_probs.view(-1, log_probs.size(-1)),
                                       targets.view(-1), reduction='sum', ignore_index=-1) / self.n_mc_samples,
                    retain_graph=i < self.n_mc_samples - 1)


class FisherEmpCrossEntropy(_FisherCrossEntropy):
    def __init__(self, model):
        super().__init__(model, FISHER_EMP)

    def _fisher_core(self, closure, outputs, targets):
        log_probs = F.log_softmax(outputs, dim=1)
        closure(lambda: F.nll_loss(log_probs.view(-1, log_probs.size(-1)),
                                   targets.view(-1), reduction='sum', ignore_index=-1),
                retain_graph=False)


class _FisherMSE(FisherManager):
    @property
    def loss_fn(self):
        return lambda x, y: 0.5 * (x - y).norm(dim=1).sum()


class FisherExactMSE(_FisherMSE):
    def __init__(self, model):
        super().__init__(model, FISHER_EXACT)

    def _fisher_core(self, closure, outputs, unused):
        _, n_dims = outputs.shape
        for i in range(n_dims):
            closure(lambda: outputs[:, i].sum(), retain_graph=i < n_dims - 1)


class FisherMCMSE(_FisherMSE):
    def __init__(self, model, n_mc_samples=1, var=0.5):
        super().__init__(model, FISHER_MC)
        self.n_mc_samples = n_mc_samples
        self.var = var

    def _fisher_core(self, closure, outputs, unused):
        dist = torch.distributions.normal.Normal(outputs, scale=np.sqrt(self.var))
        for i in range(self.n_mc_samples):
            with torch.no_grad():
                targets = dist.sample()
            closure(lambda: 0.5 * F.mse_loss(outputs, targets, reduction='sum') / self.n_mc_samples,
                    retain_graph=i < self.n_mc_samples - 1)


class FisherEmpMSE(_FisherMSE):
    def __init__(self, model):
        super().__init__(model, FISHER_EMP)

    def _fisher_core(self, closure, outputs, targets):
        closure(lambda: 0.5 * F.mse_loss(outputs, targets, reduction='sum'),
                retain_graph=False)


def get_fisher_class(fisher_type, loss_type):
    assert fisher_type in _supported_types
    assert loss_type in [LOSS_CROSS_ENTROPY, LOSS_MSE]
    if loss_type == LOSS_CROSS_ENTROPY:
        if fisher_type == FISHER_EXACT:
            return FisherExactCrossEntropy
        elif fisher_type == FISHER_MC:
            return FisherMCCrossEntropy
        else:
            return FisherEmpCrossEntropy
>>>>>>> f445891d
    else:
        if fisher_type == FISHER_EXACT:
            return FisherExactMSE
        elif fisher_type == FISHER_MC:
            return FisherMCMSE
        else:
            return FisherEmpMSE


def calculate_fisher(
        model: nn.Module,
        fisher_type: str,
        fisher_shapes,
        loss_type: str,
        inputs: torch.Tensor = None,
        targets: torch.Tensor = None,
        data_loader: torch.utils.data.DataLoader = None,
        fvp=False,
        vec: ParamVector = None,
        is_distributed=False,
        all_reduce=False,
        is_master=True,
        accumulate=False,
        data_average=True,
        calc_emp_loss_grad=False,
        return_loss=False,
        ignore_modules=None,
        logit_idx=0,
        seed=None,
        scale=1.,
        **kwargs
):
    fisher_cls = get_fisher_class(fisher_type, loss_type)
    f = fisher_cls(model, **kwargs)
    loss, outputs = f.calculate_fisher(
        fisher_shapes,
        inputs=inputs,
        targets=targets,
        data_loader=data_loader,
        fvp=fvp,
        vec=vec,
        accumulate=accumulate,
        data_average=data_average,
        calc_emp_loss_grad=calc_emp_loss_grad,
        ignore_modules=ignore_modules,
        logit_idx=logit_idx,
        seed=seed,
        scale=scale)
    if is_distributed:
        if fvp:
            f.reduce_fvp(is_master, all_reduce)
        else:
            f.reduce_fisher(is_master, all_reduce)
    if return_loss:
        return f, loss, outputs
    else:
        return f


fisher_for_cross_entropy = partial(calculate_fisher, loss_type=LOSS_CROSS_ENTROPY, fvp=False)
fisher_for_mse = partial(calculate_fisher, loss_type=LOSS_MSE, fvp=False)
fvp_for_cross_entropy = partial(calculate_fisher, loss_type=LOSS_CROSS_ENTROPY, fvp=True)
fvp_for_mse = partial(calculate_fisher, loss_type=LOSS_MSE, fvp=True)


def fisher_eig(
        model,
        fisher_type: str,
        fisher_shape,
        loss_type: str,
        inputs=None,
        targets=None,
        data_loader=None,
        top_n=1,
        max_iters=100,
        tol=1e-3,
        is_distributed=False,
        print_progress=False,
        **kwargs
):

    def fvp_fn(vec: ParamVector) -> ParamVector:
        f = calculate_fisher(model,
                             fisher_type,
                             fisher_shape,
                             loss_type,
                             inputs=inputs,
                             targets=targets,
                             data_loader=data_loader,
                             fvp=True,
                             vec=vec,
                             is_distributed=is_distributed,
                             all_reduce=True,
                             **kwargs)
        return f.load_fvp(fisher_shape)

    # for making MC samplings at each iteration deterministic
    random_seed = torch.rand(1) * 100 if fisher_type == FISHER_MC else None

    eigvals, eigvecs = power_method(fvp_fn,
                                    model,
                                    top_n=top_n,
                                    max_iters=max_iters,
                                    tol=tol,
                                    is_distributed=is_distributed,
                                    print_progress=print_progress,
                                    random_seed=random_seed
                                    )

    return eigvals, eigvecs


fisher_eig_for_cross_entropy = partial(fisher_eig, loss_type=LOSS_CROSS_ENTROPY)
fisher_eig_for_mse = partial(fisher_eig, loss_type=LOSS_MSE)


def fisher_esd(
        model,
        fisher_type: str,
        fisher_shape,
        loss_type: str,
        inputs=None,
        targets=None,
        data_loader=None,
        n_v=1,
        num_iter=100,
        num_bins=10000,
        sigma_squared=1e-5,
        overhead=None,
        is_distributed=False,
        **kwargs
):

    # referenced from https://github.com/amirgholami/PyHessian/blob/master/density_plot.py

    def fvp_fn(vec: ParamVector) -> ParamVector:
        f = calculate_fisher(model,
                             fisher_type,
                             fisher_shape,
                             loss_type,
                             inputs=inputs,
                             targets=targets,
                             data_loader=data_loader,
                             fvp=True,
                             vec=vec,
                             is_distributed=is_distributed,
                             all_reduce=True,
                             **kwargs)
        return f.load_fvp(fisher_shape)
    
    # for making MC samplings at each iteration deterministic
    random_seed = torch.rand(1) * 100 if fisher_type == FISHER_MC else None

    eigvals, weights = stochastic_lanczos_quadrature(fvp_fn,
                                                     model,
                                                     n_v=n_v,
                                                     num_iter=num_iter,
                                                     is_distributed=is_distributed,
                                                     random_seed=random_seed
                                                     )
    
    eigvals = np.array(eigvals)
    weights = np.array(weights)

    lambda_max = np.mean(np.max(eigvals, axis=1), axis=0)
    lambda_min = np.mean(np.min(eigvals, axis=1), axis=0)
    
    sigma_squared = sigma_squared * max(1, (lambda_max - lambda_min))
    if overhead is None:
        overhead = np.sqrt(sigma_squared)
    
    range_max = lambda_max + overhead
    range_min = np.maximum(0., lambda_min - overhead)

    grids = np.linspace(range_min, range_max, num=num_bins)

    density_output = np.zeros((n_v, num_bins))

    for i in range(n_v):
        for j in range(num_bins):
            x = grids[j]
            tmp_result = np.exp(-(x - eigvals[i, :])**2 / (2.0 * sigma_squared)) / np.sqrt(2 * np.pi * sigma_squared)
            density_output[i, j] = np.sum(tmp_result * weights[i, :])
    density = np.mean(density_output, axis=0)
    normalization = np.sum(density) * (grids[1] - grids[0])
    density = density / normalization
    return density, grids


fisher_esd_for_cross_entropy = partial(fisher_esd, loss_type=LOSS_CROSS_ENTROPY)
fisher_esd_for_mse = partial(fisher_esd, loss_type=LOSS_MSE)


def fisher_free(
        model,
        fisher_type: str,
        fisher_shape,
        loss_type: str,
        b=None,
        data_loader=None,
        inputs=None,
        targets=None,
        init_x=None,
        damping=1e-3,
        max_iters=None,
        tol=1e-8,
        preconditioner=None,
        is_distributed=False,
        print_progress=False,
        random_seed=None,
        **kwargs
) -> ParamVector:

    def fvp_fn(vec: ParamVector) -> ParamVector:
        f = calculate_fisher(model,
                             fisher_type,
                             fisher_shape,
                             loss_type,
                             inputs=inputs,
                             targets=targets,
                             data_loader=data_loader,
                             fvp=True,
                             vec=vec,
                             is_distributed=is_distributed,
                             all_reduce=True,
                             **kwargs)
        return f.load_fvp(fisher_shape)

    if b is None:
        grads = {p: p.grad for p in model.parameters() if p.requires_grad}
        b = ParamVector(grads.keys(), grads.values())

    # for making MC samplings at each iteration deterministic
    if fisher_type == FISHER_MC and random_seed is None:
        random_seed = int(torch.rand(1) * 100)

    return conjugate_gradient_method(fvp_fn,
                                     b,
                                     init_x=init_x,
                                     damping=damping,
                                     max_iters=max_iters,
                                     tol=tol,
                                     preconditioner=preconditioner,
                                     print_progress=print_progress,
<<<<<<< HEAD
                                     random_seed=random_seed,
                                     save_log=save_log)


def fvp_for_cross_entropy(
    vec,
    model,
    fisher_type,
    fisher_shape,
    inputs,
    targets=None,
    n_mc_samples=1
):
    compute_full_fvp = compute_block_diag_fvp = False
    if fisher_shape == SHAPE_FULL:
        compute_full_fvp = True
    elif fisher_shape == SHAPE_BLOCK_DIAG:
        compute_block_diag_fvp = True
    else:
        raise ValueError(f'Invalid fisher_shape: {fisher_shape}.')

    zero_fvp(model, [fisher_type])

    with extend(model, OP_BATCH_GRADS):
        _fisher_for_cross_entropy(
            model, [fisher_type],
            inputs,
            targets,
            compute_full_fvp=compute_full_fvp,
            compute_block_diag_fvp=compute_block_diag_fvp,
            vec=vec,
            n_mc_samples=n_mc_samples
        )

    if fisher_shape == SHAPE_FULL:
        return getattr(model, _get_fvp_attr(fisher_type))
    else:
        rst = []
        for module in model.modules():
            fvp = getattr(module, _get_fvp_attr(fisher_type), None)
            if fvp is not None:
                rst.extend(fvp)
        return rst


def _fisher_for_cross_entropy(
    model,
    fisher_types,
    inputs,
    targets=None,
    compute_param_grad=False,
    compute_full_fisher=False,
    compute_full_fvp=False,
    compute_block_diag_fisher=False,
    compute_block_diag_fvp=False,
    vec=None,
    n_mc_samples=1,
    backward_kwargs=None
):
    if backward_kwargs is None:
        backward_kwargs = dict(retain_graph=True)
    else:
        assert type(backward_kwargs) is dict
        backward_kwargs['retain_graph'] = True

    # NOTE: this assumes we either want to diff wrt params OR inputs not both
    if inputs.requires_grad:
        with disable_param_grad(model):
            logits = model(inputs)
    else:
        logits = model(inputs)
        
    if logits.ndim > 2:
        # reduce augmented dimension
        logits = logits.mean(dim=1)
    log_probs = F.log_softmax(logits, dim=1)
    probs = None

    def loss_and_backward(target):
        model.zero_grad(set_to_none=True)
        loss = F.nll_loss(log_probs, target, reduction='sum')
        loss.backward(**backward_kwargs)
        if compute_full_fisher:
            _full_covariance(model)
        if compute_full_fvp:
            _full_cvp(model, vec)
        if compute_block_diag_fisher:
            _block_diag_covariance(model)
        if compute_block_diag_fvp:
            _block_diag_cvp(model, vec)

    if FISHER_MC in fisher_types:
        probs = F.softmax(logits, dim=1)
        _fisher_mc(loss_and_backward, model, probs, n_mc_samples)

    if FISHER_EXACT in fisher_types:
        if probs is None:
            probs = F.softmax(logits, dim=1)
        _fisher_exact(loss_and_backward, model, probs)

    if COV in fisher_types:
        assert targets is not None, 'targets must be specified for computing covariance.'
        _covariance(loss_and_backward, model, targets, compute_param_grad)


def _module_batch_grads(model):
    rst = []
    for module in model.modules():
        operation = getattr(module, 'operation', None)
        if operation is None:
            continue
        batch_grads = operation.get_op_results()[OP_BATCH_GRADS]
        rst.append((module, batch_grads))
    return rst


def _module_batch_flatten_grads(model):
    rst = []
    for module, batch_grads in _module_batch_grads(model):
        batch_flatten_grads = torch.cat(
            [g.flatten(start_dim=1) for g in batch_grads.values()],
            dim=1
        )
        rst.append((module, batch_flatten_grads))
    return rst


def _module_batch_gvp(model, vec):
    rst = []
    pointer = 0
    for module, batch_grads in _module_batch_grads(model):
        batch_gvp = None
        for b_g in batch_grads.values():
            v = vec[pointer]
            b_gvp = b_g.mul(v.unsqueeze(0)).flatten(start_dim=1).sum(1)  # n
            if batch_gvp is None:
                batch_gvp = b_gvp
            else:
                batch_gvp += b_gvp
            pointer += 1
        rst.append((module, batch_gvp))
    assert pointer == len(vec)
    return rst


def _full_covariance(model):
    batch_all_g = []
    for _, batch_g in _module_batch_flatten_grads(model):
        batch_all_g.append(batch_g)
    batch_all_g = torch.cat(batch_all_g, dim=1)  # n x p_all
    cov_full = torch.matmul(batch_all_g.T, batch_all_g)  # p_all x p_all
    setattr(model, _COV_FULL, cov_full)


def _block_diag_covariance(model):
    for module, batch_g in _module_batch_flatten_grads(model):
        cov_block = torch.matmul(batch_g.T, batch_g)  # p_all x p_all
        setattr(module, _COV_BLOCK_DIAG, cov_block)


def _full_cvp(model, vec):
    """
    g: n x p
    v: p
    c = sum[gg^t]: p x p
    cvp = sum[gg^t]v = sum[g(g^t)v]: p
    """
    # compute batched (g^t)v
    batch_all_gvp = None
    for module, batch_gvp in _module_batch_gvp(model, vec):
        if batch_all_gvp is None:
            batch_all_gvp = batch_gvp
        else:
            batch_all_gvp += batch_gvp

    # compute cvp = sum[g(g^t)v]
    cvp = []
    for module, batch_grads in _module_batch_grads(model):
        for b_g in batch_grads.values():
            cvp.append(torch.einsum('n...,n->...', b_g, batch_all_gvp))

    setattr(model, _CVP_FULL, cvp)


def _block_diag_cvp(model, vec):
    """
    g: n x p
    v: p
    c = sum[gg^t]: p x p
    cvp = sum[gg^t]v = sum[g(g^t)v]: p
    """
    batch_gvp_dict = {k: v for k, v in _module_batch_gvp(model, vec)}
    for module, batch_grads in _module_batch_grads(model):
        cvp = []
        # compute cvp = sum[g(g^t)v]
        batch_gvp = batch_gvp_dict[module]
        for b_g in batch_grads.values():
            cvp.append(torch.einsum('n...,n->...', b_g, batch_gvp))

        setattr(module, _CVP_BLOCK_DIAG, cvp)


def _fisher_mc(loss_and_backward, model, probs, n_mc_samples=1):
    dist = torch.distributions.Categorical(probs)
    _targets = dist.sample((n_mc_samples, ))
    for i in range(n_mc_samples):
        loss_and_backward(_targets[i])
        _register_fisher(
            model,
            FISHER_MC,
            scale=1 / n_mc_samples,
            accumulate=True
        )


def _fisher_exact(loss_and_backward, model, probs):
    _, n_classes = probs.shape
    probs, _targets = torch.sort(probs, dim=1, descending=True)
    sqrt_probs = torch.sqrt(probs)
    for i in range(n_classes):
        with _grads_scale(model, sqrt_probs[:, i]):
            loss_and_backward(_targets[:, i])
        _register_fisher(
            model, FISHER_EXACT, accumulate=True
        )


def _covariance(loss_and_backward, model, targets, compute_param_grad=False):
    if compute_param_grad:
        loss_and_backward(targets)
    else:
        with disable_param_grad(model):
            loss_and_backward(targets)
    _register_fisher(model, COV)


@contextmanager
def _grads_scale(model, scale):
    for module in model.modules():
        operation = getattr(module, 'operation', None)
        if operation is None:
            continue
        operation.grads_scale = scale

    yield

    for module in model.modules():
        operation = getattr(module, 'operation', None)
        if operation is None:
            continue
        operation.grads_scale = None


def _register_fisher(model, fisher_type, scale=1., accumulate=False):
    """
    module.fisher_{fisher_type} = op_results
    op_results = {
        'diag': {'weight': torch.Tensor, 'bias': torch.Tensor},
        'kron': {'A': torch.Tensor, 'B': torch.Tensor},
        'block_diag': torch.Tensor,
        'unit_wise': torch.Tensor,
    }
    """
    device = next(model.parameters()).device
    for module in model.modules():
        operation = getattr(module, 'operation', None)
        if operation is None:
            continue
        op_results = operation.get_op_results()
        kron = diag = unit = None
        if OP_COV_KRON in op_results:
            rst = op_results[OP_COV_KRON]
            kron = Kron(rst['A'], rst['B'], device=device)
        if OP_COV_DIAG in op_results:
            rst = op_results[OP_COV_DIAG]
            diag = Diag(
                rst.get('weight', None), rst.get('bias', None), device=device
            )
        if OP_COV_UNIT_WISE in op_results:
            rst = op_results[OP_COV_UNIT_WISE]
            unit = UnitWise(rst, device=device)
        operation.clear_op_results()
        # move block_diag/kron/diag fisher
        _accumulate_fisher(
            module,
            _COV_BLOCK_DIAG,
            fisher_type,
            kron=kron,
            diag=diag,
            unit=unit,
            scale=scale,
            accumulate=accumulate
        )
        # move block_diag fvp
        _accumulate_fvp(
            module, _CVP_BLOCK_DIAG, fisher_type, scale, accumulate
        )

    # move full fisher
    _accumulate_fisher(
        model, _COV_FULL, fisher_type, scale=scale, accumulate=accumulate
    )
    # move full fvp
    _accumulate_fvp(model, _CVP_FULL, fisher_type, scale, accumulate)


def _accumulate_fisher(
    module,
    data_src_attr,
    dst_attr,
    kron=None,
    diag=None,
    unit=None,
    scale=1.,
    accumulate=False
):
    data = getattr(module, data_src_attr, None)
    if all(v is None for v in [data, kron, diag, unit]):
        return
    device = next(module.parameters()).device
    fisher = SymMatrix(data, kron, diag, unit, device=device)
    fisher.scaling(scale)
    dst_fisher = getattr(module, dst_attr, None)
    if (dst_fisher is None) or (not accumulate):
        setattr(module, dst_attr, fisher)
    else:
        # accumulate fisher
        dst_fisher += fisher
        if dst_fisher.has_kron:
            # not accumulate kron.A
            dst_fisher.kron.A = fisher.kron.A
        setattr(module, dst_attr, dst_fisher)

    if data is not None:
        delattr(module, data_src_attr)


def _accumulate_fvp(module, src_attr, fisher_type, scale=1., accumulate=False):
    dst_attr = _get_fvp_attr(fisher_type)
    cvp = getattr(module, src_attr, None)
    if cvp is None:
        return
    cvp = [v * scale for v in cvp]
    dst_fvp = getattr(module, dst_attr, None)
    if (dst_fvp is None) or (not accumulate):
        setattr(module, dst_attr, cvp)
    else:
        dst_fvp = [u.add(v) for u, v in zip(dst_fvp, cvp)]
        setattr(module, dst_attr, dst_fvp)
=======
                                     random_seed=random_seed)

>>>>>>> f445891d

fisher_free_for_cross_entropy = partial(fisher_free, loss_type=LOSS_CROSS_ENTROPY)
fisher_free_for_mse = partial(fisher_free, loss_type=LOSS_MSE)


def fisher_quadratic_form(
        model,
        fisher_type: str,
        fisher_shape,
        loss_type: str,
        v=None,
        data_loader=None,
        inputs=None,
        targets=None,
        is_distributed=False,
        **kwargs
):
    def fvp_fn(vec: ParamVector) -> ParamVector:
        f = calculate_fisher(model,
                             fisher_type,
                             fisher_shape,
                             loss_type,
                             inputs=inputs,
                             targets=targets,
                             data_loader=data_loader,
                             fvp=True,
                             vec=vec,
                             is_distributed=is_distributed,
                             all_reduce=True,
                             **kwargs)
        return f.load_fvp(fisher_shape)

    if v is None:
        grads = {p: p.grad for p in model.parameters() if p.requires_grad}
        v = ParamVector(grads.keys(), grads.values())

    return quadratic_form(fvp_fn, v, **kwargs)


fisher_quadratic_form_for_cross_entropy = partial(fisher_quadratic_form, loss_type=LOSS_CROSS_ENTROPY)
fisher_quadratic_form_for_mse = partial(fisher_quadratic_form, loss_type=LOSS_MSE)<|MERGE_RESOLUTION|>--- conflicted
+++ resolved
@@ -44,88 +44,6 @@
     'get_fisher_class',
 ]
 
-<<<<<<< HEAD
-_supported_types = [FISHER_EXACT, FISHER_MC, COV]
-_supported_types_for_eig = _supported_types
-_supported_shapes = [SHAPE_FULL, SHAPE_BLOCK_DIAG, SHAPE_KRON, SHAPE_DIAG]
-_supported_shapes_for_eig = [SHAPE_FULL, SHAPE_BLOCK_DIAG]
-
-
-def fisher_for_cross_entropy(
-    model,
-    fisher_types,
-    fisher_shapes,
-    inputs=None,
-    targets=None,
-    data_loader=None,
-    stats_name=None,
-    compute_param_grad=False,
-    n_mc_samples=1,
-    is_distributed=False,
-    all_reduce=False,
-    is_master=True,
-    matrix_manager=None,
-    **backward_kwargs
-):
-    if isinstance(fisher_types, str):
-        fisher_types = [fisher_types]
-    if isinstance(fisher_shapes, str):
-        fisher_shapes = [fisher_shapes]
-    # remove duplicates
-    fisher_types = set(fisher_types)
-    fisher_shapes = set(fisher_shapes)
-    for ftype in fisher_types:
-        assert ftype in _supported_types, \
-            f'Invalid fisher_type: {ftype}. ' \
-            f'fisher_type must be in {_supported_types}.'
-    for fshape in fisher_shapes:
-        assert fshape in _supported_shapes, \
-            f'Invalid fisher_shape: {fshape}. ' \
-            f'fisher_shape must be in {_supported_shapes}.'
-
-    zero_fisher(model, fisher_types)
-
-    # setup operations for mammoth_utils.autograd.extend
-    op_names = [_SHAPE_TO_OP[shape] for shape in fisher_shapes]
-    if compute_param_grad:
-        assert COV in fisher_types, \
-            f'"{COV}" must be in fisher_types when compute_param_grad is True.'
-        if data_loader is not None:
-            op_names.append(OP_ACCUMULATE_GRADS)  # accumulate gradient
-
-    # setup matrix manager as needed
-    if matrix_manager is None:
-        matrix_manager = MatrixManager(model, fisher_types)
-
-    kwargs = dict(
-        compute_full_fisher=SHAPE_FULL in fisher_shapes,
-        compute_block_diag_fisher=SHAPE_BLOCK_DIAG in fisher_shapes,
-        compute_param_grad=compute_param_grad,
-        n_mc_samples=n_mc_samples,
-        backward_kwargs=backward_kwargs
-    )
-
-    if data_loader is not None:
-        # accumulate fisher for an epoch
-        device = next(model.parameters()).device
-        for inputs, targets in data_loader:
-            inputs, targets = inputs.to(device), targets.to(device)
-            with extend(model, op_names):
-                _fisher_for_cross_entropy(
-                    model, fisher_types, inputs, targets, **kwargs
-                )
-            if stats_name is not None:
-                matrix_manager.accumulate_matrices(stats_name)
-        if compute_param_grad:
-            data_loader_gradient(
-                model,
-                data_loader,
-                has_accumulated=True,
-                is_distributed=is_distributed,
-                all_reduce=all_reduce,
-                is_master=is_master
-            )
-=======
 _supported_types = [FISHER_EXACT, FISHER_MC, FISHER_EMP]
 _supported_shapes = [SHAPE_FULL, SHAPE_LAYER_WISE, SHAPE_KRON, SHAPE_UNIT_WISE, SHAPE_DIAG]
 _supported_shapes_for_fvp = [SHAPE_FULL, SHAPE_LAYER_WISE]
@@ -501,7 +419,6 @@
             return FisherMCCrossEntropy
         else:
             return FisherEmpCrossEntropy
->>>>>>> f445891d
     else:
         if fisher_type == FISHER_EXACT:
             return FisherExactMSE
@@ -746,360 +663,8 @@
                                      tol=tol,
                                      preconditioner=preconditioner,
                                      print_progress=print_progress,
-<<<<<<< HEAD
-                                     random_seed=random_seed,
-                                     save_log=save_log)
-
-
-def fvp_for_cross_entropy(
-    vec,
-    model,
-    fisher_type,
-    fisher_shape,
-    inputs,
-    targets=None,
-    n_mc_samples=1
-):
-    compute_full_fvp = compute_block_diag_fvp = False
-    if fisher_shape == SHAPE_FULL:
-        compute_full_fvp = True
-    elif fisher_shape == SHAPE_BLOCK_DIAG:
-        compute_block_diag_fvp = True
-    else:
-        raise ValueError(f'Invalid fisher_shape: {fisher_shape}.')
-
-    zero_fvp(model, [fisher_type])
-
-    with extend(model, OP_BATCH_GRADS):
-        _fisher_for_cross_entropy(
-            model, [fisher_type],
-            inputs,
-            targets,
-            compute_full_fvp=compute_full_fvp,
-            compute_block_diag_fvp=compute_block_diag_fvp,
-            vec=vec,
-            n_mc_samples=n_mc_samples
-        )
-
-    if fisher_shape == SHAPE_FULL:
-        return getattr(model, _get_fvp_attr(fisher_type))
-    else:
-        rst = []
-        for module in model.modules():
-            fvp = getattr(module, _get_fvp_attr(fisher_type), None)
-            if fvp is not None:
-                rst.extend(fvp)
-        return rst
-
-
-def _fisher_for_cross_entropy(
-    model,
-    fisher_types,
-    inputs,
-    targets=None,
-    compute_param_grad=False,
-    compute_full_fisher=False,
-    compute_full_fvp=False,
-    compute_block_diag_fisher=False,
-    compute_block_diag_fvp=False,
-    vec=None,
-    n_mc_samples=1,
-    backward_kwargs=None
-):
-    if backward_kwargs is None:
-        backward_kwargs = dict(retain_graph=True)
-    else:
-        assert type(backward_kwargs) is dict
-        backward_kwargs['retain_graph'] = True
-
-    # NOTE: this assumes we either want to diff wrt params OR inputs not both
-    if inputs.requires_grad:
-        with disable_param_grad(model):
-            logits = model(inputs)
-    else:
-        logits = model(inputs)
-        
-    if logits.ndim > 2:
-        # reduce augmented dimension
-        logits = logits.mean(dim=1)
-    log_probs = F.log_softmax(logits, dim=1)
-    probs = None
-
-    def loss_and_backward(target):
-        model.zero_grad(set_to_none=True)
-        loss = F.nll_loss(log_probs, target, reduction='sum')
-        loss.backward(**backward_kwargs)
-        if compute_full_fisher:
-            _full_covariance(model)
-        if compute_full_fvp:
-            _full_cvp(model, vec)
-        if compute_block_diag_fisher:
-            _block_diag_covariance(model)
-        if compute_block_diag_fvp:
-            _block_diag_cvp(model, vec)
-
-    if FISHER_MC in fisher_types:
-        probs = F.softmax(logits, dim=1)
-        _fisher_mc(loss_and_backward, model, probs, n_mc_samples)
-
-    if FISHER_EXACT in fisher_types:
-        if probs is None:
-            probs = F.softmax(logits, dim=1)
-        _fisher_exact(loss_and_backward, model, probs)
-
-    if COV in fisher_types:
-        assert targets is not None, 'targets must be specified for computing covariance.'
-        _covariance(loss_and_backward, model, targets, compute_param_grad)
-
-
-def _module_batch_grads(model):
-    rst = []
-    for module in model.modules():
-        operation = getattr(module, 'operation', None)
-        if operation is None:
-            continue
-        batch_grads = operation.get_op_results()[OP_BATCH_GRADS]
-        rst.append((module, batch_grads))
-    return rst
-
-
-def _module_batch_flatten_grads(model):
-    rst = []
-    for module, batch_grads in _module_batch_grads(model):
-        batch_flatten_grads = torch.cat(
-            [g.flatten(start_dim=1) for g in batch_grads.values()],
-            dim=1
-        )
-        rst.append((module, batch_flatten_grads))
-    return rst
-
-
-def _module_batch_gvp(model, vec):
-    rst = []
-    pointer = 0
-    for module, batch_grads in _module_batch_grads(model):
-        batch_gvp = None
-        for b_g in batch_grads.values():
-            v = vec[pointer]
-            b_gvp = b_g.mul(v.unsqueeze(0)).flatten(start_dim=1).sum(1)  # n
-            if batch_gvp is None:
-                batch_gvp = b_gvp
-            else:
-                batch_gvp += b_gvp
-            pointer += 1
-        rst.append((module, batch_gvp))
-    assert pointer == len(vec)
-    return rst
-
-
-def _full_covariance(model):
-    batch_all_g = []
-    for _, batch_g in _module_batch_flatten_grads(model):
-        batch_all_g.append(batch_g)
-    batch_all_g = torch.cat(batch_all_g, dim=1)  # n x p_all
-    cov_full = torch.matmul(batch_all_g.T, batch_all_g)  # p_all x p_all
-    setattr(model, _COV_FULL, cov_full)
-
-
-def _block_diag_covariance(model):
-    for module, batch_g in _module_batch_flatten_grads(model):
-        cov_block = torch.matmul(batch_g.T, batch_g)  # p_all x p_all
-        setattr(module, _COV_BLOCK_DIAG, cov_block)
-
-
-def _full_cvp(model, vec):
-    """
-    g: n x p
-    v: p
-    c = sum[gg^t]: p x p
-    cvp = sum[gg^t]v = sum[g(g^t)v]: p
-    """
-    # compute batched (g^t)v
-    batch_all_gvp = None
-    for module, batch_gvp in _module_batch_gvp(model, vec):
-        if batch_all_gvp is None:
-            batch_all_gvp = batch_gvp
-        else:
-            batch_all_gvp += batch_gvp
-
-    # compute cvp = sum[g(g^t)v]
-    cvp = []
-    for module, batch_grads in _module_batch_grads(model):
-        for b_g in batch_grads.values():
-            cvp.append(torch.einsum('n...,n->...', b_g, batch_all_gvp))
-
-    setattr(model, _CVP_FULL, cvp)
-
-
-def _block_diag_cvp(model, vec):
-    """
-    g: n x p
-    v: p
-    c = sum[gg^t]: p x p
-    cvp = sum[gg^t]v = sum[g(g^t)v]: p
-    """
-    batch_gvp_dict = {k: v for k, v in _module_batch_gvp(model, vec)}
-    for module, batch_grads in _module_batch_grads(model):
-        cvp = []
-        # compute cvp = sum[g(g^t)v]
-        batch_gvp = batch_gvp_dict[module]
-        for b_g in batch_grads.values():
-            cvp.append(torch.einsum('n...,n->...', b_g, batch_gvp))
-
-        setattr(module, _CVP_BLOCK_DIAG, cvp)
-
-
-def _fisher_mc(loss_and_backward, model, probs, n_mc_samples=1):
-    dist = torch.distributions.Categorical(probs)
-    _targets = dist.sample((n_mc_samples, ))
-    for i in range(n_mc_samples):
-        loss_and_backward(_targets[i])
-        _register_fisher(
-            model,
-            FISHER_MC,
-            scale=1 / n_mc_samples,
-            accumulate=True
-        )
-
-
-def _fisher_exact(loss_and_backward, model, probs):
-    _, n_classes = probs.shape
-    probs, _targets = torch.sort(probs, dim=1, descending=True)
-    sqrt_probs = torch.sqrt(probs)
-    for i in range(n_classes):
-        with _grads_scale(model, sqrt_probs[:, i]):
-            loss_and_backward(_targets[:, i])
-        _register_fisher(
-            model, FISHER_EXACT, accumulate=True
-        )
-
-
-def _covariance(loss_and_backward, model, targets, compute_param_grad=False):
-    if compute_param_grad:
-        loss_and_backward(targets)
-    else:
-        with disable_param_grad(model):
-            loss_and_backward(targets)
-    _register_fisher(model, COV)
-
-
-@contextmanager
-def _grads_scale(model, scale):
-    for module in model.modules():
-        operation = getattr(module, 'operation', None)
-        if operation is None:
-            continue
-        operation.grads_scale = scale
-
-    yield
-
-    for module in model.modules():
-        operation = getattr(module, 'operation', None)
-        if operation is None:
-            continue
-        operation.grads_scale = None
-
-
-def _register_fisher(model, fisher_type, scale=1., accumulate=False):
-    """
-    module.fisher_{fisher_type} = op_results
-    op_results = {
-        'diag': {'weight': torch.Tensor, 'bias': torch.Tensor},
-        'kron': {'A': torch.Tensor, 'B': torch.Tensor},
-        'block_diag': torch.Tensor,
-        'unit_wise': torch.Tensor,
-    }
-    """
-    device = next(model.parameters()).device
-    for module in model.modules():
-        operation = getattr(module, 'operation', None)
-        if operation is None:
-            continue
-        op_results = operation.get_op_results()
-        kron = diag = unit = None
-        if OP_COV_KRON in op_results:
-            rst = op_results[OP_COV_KRON]
-            kron = Kron(rst['A'], rst['B'], device=device)
-        if OP_COV_DIAG in op_results:
-            rst = op_results[OP_COV_DIAG]
-            diag = Diag(
-                rst.get('weight', None), rst.get('bias', None), device=device
-            )
-        if OP_COV_UNIT_WISE in op_results:
-            rst = op_results[OP_COV_UNIT_WISE]
-            unit = UnitWise(rst, device=device)
-        operation.clear_op_results()
-        # move block_diag/kron/diag fisher
-        _accumulate_fisher(
-            module,
-            _COV_BLOCK_DIAG,
-            fisher_type,
-            kron=kron,
-            diag=diag,
-            unit=unit,
-            scale=scale,
-            accumulate=accumulate
-        )
-        # move block_diag fvp
-        _accumulate_fvp(
-            module, _CVP_BLOCK_DIAG, fisher_type, scale, accumulate
-        )
-
-    # move full fisher
-    _accumulate_fisher(
-        model, _COV_FULL, fisher_type, scale=scale, accumulate=accumulate
-    )
-    # move full fvp
-    _accumulate_fvp(model, _CVP_FULL, fisher_type, scale, accumulate)
-
-
-def _accumulate_fisher(
-    module,
-    data_src_attr,
-    dst_attr,
-    kron=None,
-    diag=None,
-    unit=None,
-    scale=1.,
-    accumulate=False
-):
-    data = getattr(module, data_src_attr, None)
-    if all(v is None for v in [data, kron, diag, unit]):
-        return
-    device = next(module.parameters()).device
-    fisher = SymMatrix(data, kron, diag, unit, device=device)
-    fisher.scaling(scale)
-    dst_fisher = getattr(module, dst_attr, None)
-    if (dst_fisher is None) or (not accumulate):
-        setattr(module, dst_attr, fisher)
-    else:
-        # accumulate fisher
-        dst_fisher += fisher
-        if dst_fisher.has_kron:
-            # not accumulate kron.A
-            dst_fisher.kron.A = fisher.kron.A
-        setattr(module, dst_attr, dst_fisher)
-
-    if data is not None:
-        delattr(module, data_src_attr)
-
-
-def _accumulate_fvp(module, src_attr, fisher_type, scale=1., accumulate=False):
-    dst_attr = _get_fvp_attr(fisher_type)
-    cvp = getattr(module, src_attr, None)
-    if cvp is None:
-        return
-    cvp = [v * scale for v in cvp]
-    dst_fvp = getattr(module, dst_attr, None)
-    if (dst_fvp is None) or (not accumulate):
-        setattr(module, dst_attr, cvp)
-    else:
-        dst_fvp = [u.add(v) for u, v in zip(dst_fvp, cvp)]
-        setattr(module, dst_attr, dst_fvp)
-=======
                                      random_seed=random_seed)
 
->>>>>>> f445891d
 
 fisher_free_for_cross_entropy = partial(fisher_free, loss_type=LOSS_CROSS_ENTROPY)
 fisher_free_for_mse = partial(fisher_free, loss_type=LOSS_MSE)
