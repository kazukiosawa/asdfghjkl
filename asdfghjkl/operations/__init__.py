import warnings
from .operation import *
from .linear import Linear
from .conv import Conv2d
from .batchnorm import BatchNorm1d, BatchNorm2d
from .layernorm import LayerNorm
from .embedding import Embedding
from .bias import Bias, BiasExt
from .scale import Scale, ScaleExt
from .conv_aug import Conv2dAug, Conv1dAug, Conv2dAugExt

__all__ = [
    'Linear',
    'Conv2d',
    'BatchNorm1d',
    'BatchNorm2d',
    'LayerNorm',
    'Bias',
    'Scale',
    'BiasExt',
    'ScaleExt',
    'Conv2dAug',
    'Conv2dAugExt',
    'get_op_class',
    'Operation',
    'OP_FULL_COV',
    'OP_FULL_CVP',
    'OP_COV',
    'OP_CVP',
    'OP_COV_KRON',
    'OP_COV_DIAG',
    'OP_COV_UNIT_WISE',
    'OP_RFIM_RELU',
    'OP_RFIM_SOFTMAX',
    'OP_GRAM_DIRECT',
    'OP_GRAM_HADAMARD',
    'OP_BATCH_GRADS',
<<<<<<< HEAD
    'OP_BATCH_GRADS_AUG',
    'OP_ACCUMULATE_GRADS'
=======
    'OP_SAVE_INPUTS',
    'OP_SAVE_OUTGRADS',
    'ALL_OPS',
    'FWD_OPS',
    'BWD_OPS',
    'BWD_OPS_WITH_INPUTS',
    'OperationContext'
>>>>>>> f445891d
]


def get_op_class(module):
    if isinstance(module, nn.Linear):
        return Linear
    elif isinstance(module, Conv2dAug):
        return Conv2dAugExt
    elif isinstance(module, nn.Conv2d):
        return Conv2d
    elif isinstance(module, Conv1dAug):
        return Conv2dAugExt
    elif isinstance(module, nn.Conv1d):
        return Conv2d
    elif isinstance(module, nn.BatchNorm1d):
        return BatchNorm1d
    elif isinstance(module, nn.BatchNorm2d):
        return BatchNorm2d
    elif isinstance(module, nn.LayerNorm):
        return LayerNorm
    elif isinstance(module, nn.Embedding):
        return Embedding
    elif isinstance(module, Bias):
        return BiasExt
    elif isinstance(module, Scale):
        return ScaleExt
    else:
        warnings.warn(f'Failed to lookup operations for Module {module}.')
        return None<|MERGE_RESOLUTION|>--- conflicted
+++ resolved
@@ -35,10 +35,7 @@
     'OP_GRAM_DIRECT',
     'OP_GRAM_HADAMARD',
     'OP_BATCH_GRADS',
-<<<<<<< HEAD
     'OP_BATCH_GRADS_AUG',
-    'OP_ACCUMULATE_GRADS'
-=======
     'OP_SAVE_INPUTS',
     'OP_SAVE_OUTGRADS',
     'ALL_OPS',
@@ -46,7 +43,6 @@
     'BWD_OPS',
     'BWD_OPS_WITH_INPUTS',
     'OperationContext'
->>>>>>> f445891d
 ]
 
 
