--- conflicted
+++ resolved
@@ -1,16 +1,13 @@
 from typing import Dict, List
 
 import torch
-<<<<<<< HEAD
 from ..utils import original_requires_grad, flatten_after_batch
-=======
 import torch.nn as nn
 from torch.cuda import nvtx
 from ..utils import original_requires_grad
 from ..matrices import *
 from ..symmatrix import *
 from ..vector import ParamVector
->>>>>>> f445891d
 
 # compute no-centered covariance
 OP_FULL_COV = 'full_cov'  # full covariance
@@ -28,23 +25,20 @@
 OP_GRAM_HADAMARD = 'gram_hada'  # Hadamard-factored
 
 OP_BATCH_GRADS = 'batch_grads'  # compute batched gradients (per-example gradients)
-<<<<<<< HEAD
 OP_BATCH_GRADS_AUG = 'batch_grads_aug'  # compute batched gradients with augmentation KFAC
-OP_ACCUMULATE_GRADS = 'acc_grad'  # accumulate gradients
-=======
 OP_SAVE_INPUTS = 'save_inputs'  # save inputs during a forward-pass
 OP_SAVE_OUTGRADS = 'save_outgrads'  # save outgrads during a backward-pass
 
 ALL_OPS = [OP_FULL_COV, OP_FULL_CVP, OP_COV, OP_CVP,
            OP_COV_KRON, OP_COV_DIAG, OP_COV_UNIT_WISE,
            OP_RFIM_RELU, OP_RFIM_SOFTMAX,
-           OP_GRAM_DIRECT, OP_GRAM_HADAMARD, OP_BATCH_GRADS,
+           OP_GRAM_DIRECT, OP_GRAM_HADAMARD, 
+           OP_BATCH_GRADS, OP_BATCH_GRADS_AUG,
            OP_SAVE_INPUTS, OP_SAVE_OUTGRADS]
 
 FWD_OPS = [OP_SAVE_INPUTS, OP_COV_KRON, OP_GRAM_HADAMARD, OP_RFIM_RELU, OP_RFIM_SOFTMAX]
 BWD_OPS_WITH_INPUTS = [OP_COV, OP_CVP, OP_COV_DIAG, OP_COV_UNIT_WISE, OP_BATCH_GRADS, OP_GRAM_DIRECT]
 BWD_OPS = [OP_SAVE_OUTGRADS, OP_COV_KRON, OP_GRAM_HADAMARD, OP_RFIM_RELU, OP_RFIM_SOFTMAX] + BWD_OPS_WITH_INPUTS
->>>>>>> f445891d
 
 
 class Operation:
@@ -123,39 +117,10 @@
         module = self._module
         op_names = self._op_names
 
-<<<<<<< HEAD
-        if OP_COV_KRON in self._op_names or OP_GRAM_HADAMARD in self._op_names:
-            if original_requires_grad(module, 'bias'):
-                # Extend in_data with ones.
-                # linear: n x f_in
-                #      -> n x (f_in + 1)
-                # conv2d: n x (c_in)(kernel_size) x out_size
-                #      -> n x {(c_in)(kernel_size) + 1} x out_size
-                if isinstance(module, torch.nn.Linear):
-                    expected_dim = 2
-                elif isinstance(module, (torch.nn.Conv2d, torch.nn.Conv1d)):
-                    expected_dim = 3
-                else:
-                    raise ValueError('Fix handling bias for', type(module))
-
-                shape = list(in_data.shape)
-                const_dim = in_data.ndim - expected_dim + 1
-                shape[const_dim] = 1
-                ones = in_data.new_ones(shape)
-                in_data = torch.cat((in_data, ones), dim=const_dim)
-
-            op_results = self.get_op_results()
-
-            if OP_COV_KRON in self._op_names:
-                A = self.cov_kron_A(module, in_data)
-                self._kron_A = A
-                op_results[OP_COV_KRON] = {'A': A}
-=======
         if any(op_name in FWD_OPS for op_name in op_names):
             in_data = self.preprocess_in_data(module, in_data, out_data)
             if OP_SAVE_INPUTS in op_names:
                 self.accumulate_result([in_data], OP_SAVE_INPUTS, extend=True)
->>>>>>> f445891d
 
         for op_name in op_names:
             if op_name not in FWD_OPS:
@@ -171,17 +136,6 @@
                     A = self.gram_A(module, in_data, in_data)
                 else:
                     A = self.gram_A(module, in_data[:n1], in_data[n1:])
-<<<<<<< HEAD
-                op_results[OP_GRAM_HADAMARD] = {'A': A}
-
-            self.set_op_results(op_results)
-
-    def backward_pre_process(self, in_data, out_grads):
-        if self._grads_scale is not None:
-            shape = (-1, ) + (1, ) * (out_grads.ndim - 1)
-            out_grads = torch.mul(out_grads, self._grads_scale.reshape(shape))
-
-=======
                 if original_requires_grad(module, 'bias'):
                     A += 1.
                 self.accumulate_result(A, OP_GRAM_HADAMARD, 'A')
@@ -191,7 +145,6 @@
                 self.accumulate_result(self.rfim_softmax(module, in_data, out_data), OP_RFIM_SOFTMAX)
 
     def backward_pre_process(self, in_data, out_data, out_grads, vector: torch.Tensor = None):
->>>>>>> f445891d
         module = self._module
         op_names = self._op_names
 
@@ -222,16 +175,10 @@
                     else:
                         self.accumulate_result(cvp.view_as(module.weight), OP_CVP, 'weight')
                 else:
-<<<<<<< HEAD
-                    assert self._kron_A is not None
-                    op_results[op_name] = {'A': self._kron_A, 'B': rst}
-
-=======
                     self.accumulate_result(cvp.view_as(module.bias), OP_CVP, 'bias')
             elif op_name == OP_COV_KRON:
                 B = self.cov_kron_B(module, out_grads)
                 self.accumulate_result(B, OP_COV_KRON, 'B')
->>>>>>> f445891d
             elif op_name == OP_COV_UNIT_WISE:
                 if isinstance(module, (nn.BatchNorm1d, nn.BatchNorm2d, nn.BatchNorm3d, nn.LayerNorm)):
                     assert original_requires_grad(module, 'weight') and original_requires_grad(module, 'bias'), \
@@ -255,19 +202,6 @@
                 n_data = in_data.shape[0]
                 n1 = self._model_for_kernel.kernel.shape[0]
 
-<<<<<<< HEAD
-                grads = self.batch_grads_weight(module, in_data, out_grads)
-                v = [grads]
-                if original_requires_grad(module, 'bias'):
-                    grads_b = self.batch_grads_bias(module, out_grads)
-                    v.append(grads_b)
-                g = torch.cat([flatten_after_batch(_v) for _v in v], axis=1)
-
-                precond = getattr(module, 'gram_precond', None)
-                if precond is not None:
-                    precond.precondition_vector_module(v, module)
-                    g2 = torch.cat([flatten_after_batch(_v) for _v in v], axis=1)
-=======
                 batch_grads_w, batch_grads_b, batch_g = self.collect_batch_grads(in_data, out_grads)
 
                 precond = getattr(module, 'gram_precond', None)
@@ -275,7 +209,6 @@
                     precond.precondition_module(module, vec_weight=batch_grads_w, vec_bias=batch_grads_b)
                     grads = [g.flatten(start_dim=1) for g in [batch_grads_w, batch_grads_b] if g is not None]
                     batch_g2 = torch.cat(grads, dim=1)
->>>>>>> f445891d
                 else:
                     batch_g2 = batch_g
 
@@ -541,7 +474,7 @@
         cvp = torch.einsum('ni,n->i', bg, bgtv)
         self.accumulate_result(module, cvp, OP_FULL_CVP)
 
-    def load_op_in_out(self, module) -> (Operation, List[torch.Tensor], List[torch.Tensor]):
+    def load_op_in_out(self, module):
         operation = self.get_operation(module)
         in_data = self.in_data(module)
         out_grads = self.out_grads(module)
